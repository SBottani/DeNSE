# -*- coding: utf-8 -*-
#
# 2_interacting_neurons.py
#
# This file is part of DeNSE.
#
# Copyright (C) 2019 SeNEC Initiative
#
# DeNSE is free software: you can redistribute it and/or modify
# it under the terms of the GNU General Public License as published by
# the Free Software Foundation, either version 2 of the License, or
# (at your option) any later version.
#
# DeNSE is distributed in the hope that it will be useful,
# but WITHOUT ANY WARRANTY; without even the implied warranty of
# MERCHANTABILITY or FITNESS FOR A PARTICULAR PURPOSE. See the
# GNU General Public License for more details.
#
# You should have received a copy of the GNU General Public License
# along with DeNSE. If not, see <http://www.gnu.org/licenses/>.

"""
This file shows how to grow two interacting neurons with DeNSE.
"""


''' Importing DeNSE '''

import dense as ds
from dense.units import *


''' Configuring the simulator and the neuronal properties '''

num_omp = 2
num_neurons = 2

simu_params = {

    "resolution": 1.*minute,
    "num_local_threads": num_omp,
    "seeds": [0, 1],
    "environment_required": False,
}

neuron_params = {
    "growth_cone_model": "simple-random-walk",
    "position": [(0., 0.), (100., 100.)]*um,
    "persistence_length": 200.*um,
    "speed_growth_cone": 0.03*um/minute,
    "taper_rate": 1./400.,
    "use_uniform_branching": True,
    "uniform_branching_rate": 0.009*cph,
}

<<<<<<< HEAD
=======
neurite_params = {
    "axon": {"initial_diameter": 4.*um},
    "dendrites": {"taper_rate": 1./200., "initial_diameter": 3.*um}
}
>>>>>>> 9221a0d1

neurite_params = {
    "axon": {"initial_diameter": 4.*um},
    "dendrites": {"taper_rate": 1./200., "initial_diameter": 3.*um}
}
# configure DeNSE
ds.set_kernel_status(simu_params)

# create neurons
n = ds.create_neurons(n=num_neurons, params=neuron_params,
                      neurite_params=neurite_params, num_neurites=2)


''' Plot the initial state '''

ds.plot.plot_neurons()


''' Simulate a few days then plot the result '''

ds.simulate(7*day)
ds.plot.plot_neurons()


''' Change parameters and simulate again '''

# new dendritic and axonal parameters
axon_params = {
    "speed_growth_cone": 0.02*um/minute,
}

dend_params = {
    "use_uniform_branching": False,
    "speed_growth_cone": 0.01*um/minute,
}

neurite_params = {"axon": axon_params, "dendrites": dend_params}

# update the properties of the neurons
ds.set_object_properties(n, neurite_params=neurite_params)

# simulate and plot again
ds.simulate(7*day)
ds.plot.plot_neurons()


''' Save neuronal morphologies '''

# In the swc format
ds.io.save_to_swc("neurons.swc", n)
# In the Neurom format
Silmathoron-neurite-diam
ds.io.save_to_neuroml("neurons.nml", n)<|MERGE_RESOLUTION|>--- conflicted
+++ resolved
@@ -53,14 +53,6 @@
     "uniform_branching_rate": 0.009*cph,
 }
 
-<<<<<<< HEAD
-=======
-neurite_params = {
-    "axon": {"initial_diameter": 4.*um},
-    "dendrites": {"taper_rate": 1./200., "initial_diameter": 3.*um}
-}
->>>>>>> 9221a0d1
-
 neurite_params = {
     "axon": {"initial_diameter": 4.*um},
     "dendrites": {"taper_rate": 1./200., "initial_diameter": 3.*um}
