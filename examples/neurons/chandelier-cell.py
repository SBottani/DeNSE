# -*- coding: utf-8 -*-
#
# chandelier-cell.py
#
# This file is part of DeNSE.
#
# Copyright (C) 2019 SeNEC Initiative
#
# DeNSE is free software: you can redistribute it and/or modify
# it under the terms of the GNU General Public License as published by
# the Free Software Foundation, either version 2 of the License, or
# (at your option) any later version.
#
# DeNSE is distributed in the hope that it will be useful,
# but WITHOUT ANY WARRANTY; without even the implied warranty of
# MERCHANTABILITY or FITNESS FOR A PARTICULAR PURPOSE. See the
# GNU General Public License for more details.
#
# You should have received a copy of the GNU General Public License
# along with DeNSE. If not, see <http://www.gnu.org/licenses/>.

import dense as ds
from dense.units import *

import numpy as np
import matplotlib.pyplot as plt

import os


'''
Main parameters
'''

S = 0.901
E = 0.3
gc_model = "simple-random-walk"
num_neurons = 1
num_omp     = 1

neuron_params = {
    "filopodia_min_number": 30,
    "sensing_angle": 0.1495*rad,
    "dendrite_diameter": 2.*um,
    "axon_diameter": 3.*um,
    "position": np.array([(0., 0.)])*um,
    "neurite_angles": {
        "axon": 275.*deg, "dendrite_1": 115.*deg, "dendrite_2": 65.*deg}
}

dend_params = {
    "growth_cone_model": gc_model,
    "use_van_pelt": False,

    "persistence_length": 150.0*um,
    "taper_rate": 1./100.,
    "speed_growth_cone": 0.008*um/minute,
}

axon_params = {
    "growth_cone_model": gc_model,
    "use_van_pelt": False,
    "use_flpl_branching": False,
    "max_arbor_length": np.inf*um,

    "filopodia_wall_affinity": 2.,
    "filopodia_finger_length": 50.0*um,
    "taper_rate": 1./200.,

    "persistence_length": 300.0*um,
    "speed_growth_cone": 0.015*um/minute,
    "gc_split_angle_mean": 60.*deg,
}

# set specific axon params in neurite params
neurite_params = {"axon": axon_params}

# add generic neurite params directly in neuron_params
neuron_params.update(dend_params)


'''
Growth
'''

kernel = {
    "resolution": 30.*minute,
    "seeds": [5],
    "environment_required": False,
    "num_local_threads": num_omp,
}

ds.set_kernel_status(kernel)


# create neurons

n = ds.create_neurons(n=num_neurons, params=neuron_params,
<<<<<<< HEAD
                      neurite_params=neurite_params,
=======
                      axon_params=axon_params, dendrites_params=dend_params,
>>>>>>> 8acc0e11
                      num_neurites=3)


ds.simulate(2*day)

# ds.io.save_to_swc("chandelier-cell.swc", gid=n, resolution=50)

ds.plot.plot_neurons()

# Turn branching on

dend_vp = {
    "use_van_pelt": True,
    # Best model
    "gc_split_angle_mean": 30.*deg,
    "B": 2.*cpm,
    "E": 0.,
    "S": 1.,
    "T": 3*day,
}

axon_vp = {
    "use_van_pelt": True,
    # Best model
    "gc_split_angle_mean": 30.*deg,
    "B": 5.*cpm,
    "E": 0.,
    "S": 1.,
    "T": 3*day,
}

neurite_params = {"axon": axon_vp, "dendrites": dend_vp}

ds.set_object_properties(n, neurite_params=neurite_params)

ds.simulate(12*day)

# ds.save_to_swc("chandelier-cell.swc", gid=n, resolution=50)

ds.plot.plot_neurons()


lb_a = {
    "use_van_pelt": False,
    #~ 'res_branching_threshold': np.inf,
    "use_flpl_branching": True,
    "flpl_branching_rate": 0.1*cph, 
    "lateral_branching_angle_mean": 45.*deg
}

lb = {
    "use_van_pelt": False,
    #~ 'res_branching_threshold': np.inf,
    "use_uniform_branching": True,
    "uniform_branching_rate": 0.05*cph, 
    "lateral_branching_angle_mean": 45.*deg
}

neurite_params = {"axon": lb_a, "dendrites": lb}

ds.set_object_properties(n, neurite_params=neurite_params)

ds.simulate(10*day)

ds.plot.plot_neurons(show=True)


<<<<<<< HEAD
end_branching = {
    "use_flpl_branching": False,
    "use_uniform_branching": False,
    "use_van_pelt": True,
    "T": 60*day
}

ds.set_object_properties(n, neurite_params={"axon": end_branching})
=======
end_branching = { "use_flpl_branching": False, "use_uniform_branching": False, "use_van_pelt": True, "T": 60*day}
ds.set_object_properties(n, axon_params=end_branching, dendrites_params=end_branching)
>>>>>>> 8acc0e11

ds.simulate(20*day)

print(ds.get_kernel_status("time"))
ds.plot.plot_neurons(show=True)

ds.io.save_to_swc("chandelier-cell.swc", gid=n, resolution=50)

tree = n.axon.get_tree()
tree.show_dendrogram()

print("Asymmetry of axon:", ds.structure.tree_asymmetry(n[0].axon))<|MERGE_RESOLUTION|>--- conflicted
+++ resolved
@@ -96,11 +96,7 @@
 # create neurons
 
 n = ds.create_neurons(n=num_neurons, params=neuron_params,
-<<<<<<< HEAD
                       neurite_params=neurite_params,
-=======
-                      axon_params=axon_params, dendrites_params=dend_params,
->>>>>>> 8acc0e11
                       num_neurites=3)
 
 
@@ -167,8 +163,6 @@
 
 ds.plot.plot_neurons(show=True)
 
-
-<<<<<<< HEAD
 end_branching = {
     "use_flpl_branching": False,
     "use_uniform_branching": False,
@@ -177,10 +171,7 @@
 }
 
 ds.set_object_properties(n, neurite_params={"axon": end_branching})
-=======
-end_branching = { "use_flpl_branching": False, "use_uniform_branching": False, "use_van_pelt": True, "T": 60*day}
-ds.set_object_properties(n, axon_params=end_branching, dendrites_params=end_branching)
->>>>>>> 8acc0e11
+
 
 ds.simulate(20*day)
 
@@ -189,7 +180,10 @@
 
 ds.io.save_to_swc("chandelier-cell.swc", gid=n, resolution=50)
 
-tree = n.axon.get_tree()
-tree.show_dendrogram()
+# deprecated syntax
+# tree = n.axon.get_tree()
+# tree.show_dendrogram()
+
+ds.plot.plot_dendrogram(n.axon)
 
 print("Asymmetry of axon:", ds.structure.tree_asymmetry(n[0].axon))